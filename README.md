--- conflicted
+++ resolved
@@ -1,113 +1,7 @@
-<<<<<<< HEAD
-# Splide
-<p align="center">
-  <a href="https://splidejs.com/" target="_blank">
-    <img src="images/hero.png">
-  </a>
-</p>
-
-**[Splide](https://splidejs.com/) is a lightweight, powerful and flexible slider and carousel, written in pure JavaScript without any dependencies.**
-
-* [Demo](https://splidejs.com/)
-* [Documents](https://splidejs.com/category/users-guide/)
-
-## 🚨 Splide v3.0.0 Is Coming
-Splide is planning to release the major version update soon (in a few days). I'm carefully building it with trying not to break sliders using old versions, but you should **lock the version** just in case.
-
-I didn't expect so many people pick my library, but now it hits more than 240M per month in jsDelivr.
-Thank you guys! 😄
-
-### What's The Difference?
-* Rewrite all scripts by TypeScript
-* Reduce the code size (29KB -> around 26KB), keeping all features of the v2
-* Add 300+ test cases to make the library more stable
-* Implement the free drag mode
-* Implement the simple mouse wheel navigation for a vertical slider
-* Support sync with multiple sliders
-* Support a placeholder image for lazy loading
-* Support the `min-width` media query for breakpoints
-* Handles passive event listeners where Lighthouse complains
-* Solve the `window` reference error for SSR
-* And more
-
-If you are interested in the new version, check out the v3 branch 😎.
-
-### Roadmap
-1. ✔️Rewrite Splide
-2. ✔️Rewrite Video Extension
-3. ✔️Rewrite URL Hash Extension
-4. ✔️Rewrite Grid Extension
-5. ✔️Test and debug
-6. Update the website and documents (I'm here)
-7. Release
-8. Rewrite React component
-9. Rewrite Vue component
-10. All done 🎉
-
-### Caveats
-* Methods of components will be drastically changed
-* Some minor options will be removed
-* All issues and PRs will be closed after the release
-
-## v2 Features
-* Pure JavaScript without any dependencies
-* Small size, less than 29kB(11kB gzipped)
-* Flexible and extensible
-* Multiple slides
-* Slide or fade transition by CSS
-* Responsive, supporting breakpoints
-* Accepting CSS relative units, such as vw, %, rem, etc
-* No need to crop images
-* Autoplay with progress bar and play/pause buttons
-* "Right to left" and vertical direction
-* Mouse drag and touch swipe
-* Nested slider
-* Lazy loading
-* Thumbnail slider
-* Accessibility friendly, supporting keyboard control and ARIA attributes
-* Dynamically adding/removing slides
-* Internet Explorer 10
-
-## Installation
-There are 3 ways to install the Splide on your site.
-* NPM
-* Download
-* CDN
-
-Only the NPM way is explained in the following steps. Visit [this page](https://splidejs.com/getting-started/) for other methods.
-
-1. Get the latest version by NPM:
-    ```bash
-    $ npm install @splidejs/splide
-    ```
-1. Link to the stylesheet:
-    ```html
-    <link rel="stylesheet" href="node_modules/@splidejs/splide/dist/css/splide.min.css">
-    ```
-1. Write HTML for building a slider:
-    ```html
-    <div id="splide" class="splide">
-      <div class="splide__track">
-        <ul class="splide__list">
-          <li class="splide__slide">Slide 01</li>
-          <li class="splide__slide">Slide 02</li>
-          <li class="splide__slide">Slide 03</li>
-        </ul>
-      </div>
-    </div>
-    ```
-1. Initialize Splide. The selector accepts an ID, a class name or an Element itself:
-    ```javascript
-    import Splide from '@splidejs/splide';
-    new Splide( '#splide' ).mount();
-    ```
-    Note that only the first element will be initialized even if using a class name.
-=======
 <div align="center">
 <a href="https://splidejs.com">
   <img alt="Splide" src="./images/logo.svg" width="70">
 </a>
->>>>>>> 3309f64a
 
 <h1>Splide</h1>
 
